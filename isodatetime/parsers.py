# -*- coding: utf-8 -*-
#-----------------------------------------------------------------------------
# (C) British Crown Copyright 2013-2014 Met Office.
#
# This program is free software: you can redistribute it and/or modify
# it under the terms of the GNU Lesser General Public License as published by
# the Free Software Foundation, either version 3 of the License, or
# (at your option) any later version.
#
# This program is distributed in the hope that it will be useful,
# but WITHOUT ANY WARRANTY; without even the implied warranty of
# MERCHANTABILITY or FITNESS FOR A PARTICULAR PURPOSE.  See the
# GNU Lesser General Public License for more details.
#
# You should have received a copy of the GNU Lesser General Public License
# along with this program.  If not, see <http://www.gnu.org/licenses/>.
#-----------------------------------------------------------------------------

"""This provides ISO 8601 parsing functionality."""

import re
import sre_constants

from . import data
from . import dumpers
from . import parser_spec


class ISO8601SyntaxError(ValueError):

    """An error denoting invalid input syntax."""

    BAD_TIME_INPUT = "Invalid ISO 8601 {0} representation: {1}"

    def __str__(self):
        return self.BAD_TIME_INPUT.format(*self.args)


class StrptimeConversionError(ValueError):

    """An error denoting bad conversion from a strftime/strptime format."""

    BAD_CONVERSION = "Bad conversion for strftime/strptime input {0}: {1}."""

    def __str__(self):
        return self.BAD_CONVERSION.format(*self.args)


class TimeRecurrenceParser(object):

    """Parser for ISO 8601 recurrence expressions.

    Keyword arguments:
    timepoint_parser (default None) should be an instance of
    TimePointParser, or None to use a normal TimePointParser instance.
    timeinterval_parser (default None) should be an instance of
    TimeIntervalParser, or None to generate a normal
    TimeIntervalParser.

    Callable (via self.parse method) with an ISO 8601-compliant
    recurrence pattern - this returns a TimeRecurrence instance.

    """

    RECURRENCE_REGEXES = [
        re.compile(r"^R(?P<reps>\d+)/(?P<start>[^P][^/]*)/(?P<end>[^P].*)$"),
        re.compile(r"^R(?P<reps>\d+)?/(?P<start>[^P][^/]*)/(?P<intv>P.+)$"),
        re.compile(r"^R(?P<reps>\d+)?/(?P<intv>P.+)/(?P<end>[^P].*)$")]

    def __init__(self, timepoint_parser=None, timeinterval_parser=None):
        if timepoint_parser is None:
            self.timepoint_parser = TimePointParser()
        else:
            self.timepoint_parser = timepoint_parser
        if timeinterval_parser is None:
            self.timeinterval_parser = TimeIntervalParser()
        else:
            self.timepoint_parser = timeinterval_parser

    def parse(self, expression):
        """Parse a recurrence string into a TimeRecurrence instance."""
        for regex in self.RECURRENCE_REGEXES:
            result = regex.search(expression)
            if not result:
                continue
            result_map = result.groupdict()
            repetitions = None
            start_point = None
            end_point = None
            interval = None
            if "reps" in result_map and result_map["reps"] is not None:
                repetitions = int(result_map["reps"])
            if "start" in result_map:
                start_point = self.timepoint_parser.parse(result_map["start"])
            if "end" in result_map:
                end_point = self.timepoint_parser.parse(result_map["end"])
            if "intv" in result_map:
                interval = self.timeinterval_parser.parse(
                    result_map["intv"])
            return data.TimeRecurrence(
                repetitions=repetitions,
                start_point=start_point,
                end_point=end_point,
                interval=interval
            )
        raise ISO8601SyntaxError("recurrence", expression)

    __call__ = parse


class TimePointParser(object):

    """Container for ISO 8601 date/time expressions.

    Keyword arguments:
    num_expanded_year_digits (default 2) specifies the extra year
    digits allowed by the ISO standard - for example, 1995 can be
    written as +001995 with 2 extra year digits.

    allow_truncated (default False) specifies that ISO 8601:2000
    truncations are allowed (not allowed in the ISO 8601:2004
    standard which supersedes it).

    allow_only_basic (default False) specifies that only the basic
    forms of date and time in the ISO standard are allowed (no
    extraneous punctuation). This means that "2000-01-02T01:14:02"
    is not allowed, and must be written as "20000102T011402".

    assume_utc (default False) specifies that dates and times without
    timezone information should be assumed UTC (Z). Otherwise, these
    will be converted to the local timezone.

    dump_format (default None) specifies a default custom dump format
    string for TimePoint instances. See data.TimePoint documentation
    for syntax.

    """

    def __init__(self, num_expanded_year_digits=2,
                 allow_truncated=False,
                 allow_only_basic=False,
                 assume_utc=False,
                 dump_format=None):
        self.expanded_year_digits = num_expanded_year_digits
        self.allow_truncated = allow_truncated
        self.allow_only_basic = allow_only_basic
        self.assume_utc = assume_utc
        self.dump_format = dump_format
        self._generate_regexes()

    def _generate_regexes(self):
        """Generate combined date time strings."""
        date_map = parser_spec.DATE_EXPRESSIONS
        time_map = parser_spec.TIME_EXPRESSIONS
        timezone_map = parser_spec.TIMEZONE_EXPRESSIONS
        self._date_regex_map = {}
        self._time_regex_map = {}
        self._timezone_regex_map = {}
        format_ok_keys = ["basic", "extended"]
        if self.allow_only_basic:
            format_ok_keys = ["basic"]
        for format_type in format_ok_keys:
            self._date_regex_map.setdefault(format_type, {})
            self._time_regex_map.setdefault(format_type, {})
            self._timezone_regex_map.setdefault(format_type, [])
            for date_key in date_map[format_type].keys():
                self._date_regex_map[format_type].setdefault(date_key, [])
                regex_list = self._date_regex_map[format_type][date_key]
                for date_expr in self.get_expressions(
                        date_map[format_type][date_key]):
                    date_regex = self.parse_date_expression_to_regex(
                        date_expr)
                    regex_list.append([re.compile(date_regex), date_expr])
            for time_key in time_map[format_type].keys():
                self._time_regex_map[format_type].setdefault(time_key, [])
                regex_list = self._time_regex_map[format_type][time_key]
                for time_expr in self.get_expressions(
                        time_map[format_type][time_key]):
                    time_regex = self.parse_time_expression_to_regex(
                        time_expr)
                    regex_list.append([re.compile(time_regex), time_expr])
            for timezone_expr in self.get_expressions(
                    timezone_map[format_type]):
                timezone_regex = self.parse_timezone_expression_to_regex(
                    timezone_expr)
                self._timezone_regex_map[format_type].append(
                    [re.compile(timezone_regex), timezone_expr])

    def get_expressions(self, text):
        """Yield valid expressions from text."""
        for line in text.splitlines():
            line_text = line.strip()
            if not line_text or line_text.startswith("#"):
                continue
            expr_text = line_text.split("#", 1)[0].strip()
            yield expr_text

    def parse_date_expression_to_regex(self, expression):
        """Construct regular expressions for the date."""
        for expr_regex, substitute, format_, name in (
                parser_spec.get_date_translate_info(
                    self.expanded_year_digits)):
            expression = re.sub(expr_regex, substitute, expression)
        expression = "^" + expression + "$"
        return expression

    def parse_time_expression_to_regex(self, expression):
        """Construct regular expressions for the time."""
        for expr_regex, substitute, format_, name in (
                parser_spec.get_time_translate_info()):
            expression = re.sub(expr_regex, substitute, expression)
        expression = "^" + expression + "$"
        return expression

    def parse_timezone_expression_to_regex(self, expression):
        """Construct regular expressions for the timezone."""
        for expr_regex, substitute, format_, name in (
                parser_spec.get_timezone_translate_info(
                    )):
            expression = re.sub(expr_regex, substitute, expression)
        expression = "^" + expression + "$"
        return expression

    def parse(self, timepoint_string, dump_format=None, dump_as_parsed=False):
        """Parse a user-supplied timepoint string."""
        date_info, time_info, parsed_expr = self.get_info(timepoint_string)
        if dump_as_parsed:
            dump_format = parsed_expr
        return self._create_timepoint_from_info(
            date_info, time_info, dump_format=dump_format,
            truncated_dump_format=dump_format)

    def _create_timepoint_from_info(self, date_info, time_info,
                                    dump_format=None,
                                    truncated_dump_format=None):
        info = {}
        truncated_property = None
        if date_info.get("truncated"):
            if "year_of_decade" in date_info:
                truncated_property = "year_of_decade"
            if "year_of_century" in date_info:
                truncated_property = "year_of_century"
        elif ("century" not in date_info and
              "year_of_century" in date_info):
            truncated_property = "year_of_century"
            date_info["truncated"] = True
        is_year_present = True
        if date_info.get("truncated"):
            is_year_present = False
            for property_ in ["year", "year_of_decade", "century",
                              "year_of_century", "expanded_year",
                              "year_sign"]:
                if date_info.get(property_) is not None:
                    is_year_present = True
        if is_year_present:
            year = int(date_info.get("year", 0))
            if "year_of_decade" in date_info:
                year += int(date_info.pop("year_of_decade"))
                truncated_property = "year_of_decade"
            year += int(date_info.pop("year_of_century", 0))
            year += 100 * int(date_info.pop("century", 0))
            expanded_year = date_info.pop("expanded_year", 0)
            if expanded_year:
                date_info["expanded_year_digits"] = self.expanded_year_digits
            year += 10000 * int(expanded_year)
            if date_info.pop("year_sign", "+") == "-":
                year *= -1
            date_info["year"] = year
        for key, value in date_info.items():
            try:
                date_info[key] = int(value)
            except (TypeError, ValueError):
                pass
        info.update(date_info)
        for key, value in time_info.items():
            if key.endswith("_decimal"):
                value = "0." + value
            try:
                value = float(value)
            except (IOError, TypeError, ValueError):
                pass
            if key == "time_zone_utc" and value == "Z":
                time_info.pop(key)
                time_info.update({"time_zone_hour": 0,
                                  "time_zone_minute": 0})
                continue
            time_info[key] = value
        info.update(time_info)
        if info.pop("truncated", False):
            info["truncated"] = True
        if truncated_property is not None:
            info["truncated_property"] = truncated_property
        if dump_format is None and self.dump_format:
            dump_format = self.dump_format
        if dump_format is not None:
            info.update({"dump_format": dump_format})
        if truncated_dump_format is not None:
            info.update({"truncated_dump_format": truncated_dump_format})
        return data.TimePoint(**info)

    def strptime(self, strptime_data_string, strptime_format_string,
                 dump_format=None):
        """Implement equivalent of Python 2's datetime.datetime.strptime.

        Return an isodatetime.data.TimePoint representing
        strptime_data_string based on the format given in
        strptime_format_string.
        dump_format is a custom dump format string (not in strftime
        format).

        """
        split_format = parser_spec.REC_SPLIT_STRFTIME_DIRECTIVE.split(
            strptime_format_string)
        regex = "^"
        for item in split_format:
            if parser_spec.REC_STRFTIME_DIRECTIVE_TOKEN.search(item):
                item_regex, item_properties = (
                    parser_spec.translate_strptime_token(item))
                regex += item_regex
            else:
                regex += re.escape(item)
        regex += "$"
        return self._parse_from_custom_regex(regex, strptime_data_string,
            dump_format=None, source=strptime_format_string)

    def _parse_from_custom_regex(self, regex, data_string, dump_format=None,
                                 source=None):
        """Parse data_string according to the regular expression in regex."""
        try:
            compiled_regex = re.compile(regex)
        except sre_constants.error:
            raise StrptimeConversionError(source, regex)
        result = compiled_regex.match(data_string)
        if not result:
            raise StrptimeConversionError(source, data_string)
        info = result.groupdict()
<<<<<<< HEAD
        for property_, value in info.items():
            if property_ in data.PARSE_PROPERTY_TRANSLATORS:
                info.pop(property_)
                translator = data.PARSE_PROPERTY_TRANSLATORS[property_]
                info.update(translator(value))
        date_info_keys = [i[3] for i in parser_spec.get_date_translate_info(
            self.expanded_year_digits)]
        time_info_keys = [i[3] for i in parser_spec.get_time_translate_info()]
=======
        date_info_keys = []
        for expr_regex, substitute, format_, name in (
                parser_spec.get_date_translate_info(
                    self.expanded_year_digits)):
            date_info_keys.append(name)
        time_info_keys = []
        for expr_regex, substitute, format_, name in (
                parser_spec.get_time_translate_info()):
            time_info_keys.append(name)
>>>>>>> 0be9995c
        date_info = {}
        time_info = {}
        timezone_info = {}
        for key, value in info.items():
            if key in date_info_keys:
                date_info[key] = value
            elif key in time_info_keys:
                time_info[key] = value
            else:
                timezone_info[key] = value
        timezone_info = self.process_timezone_info(timezone_info)
        time_info.update(timezone_info)
        return self._create_timepoint_from_info(
            date_info, time_info, dump_format=dump_format)

    def get_date_info(self, date_string, bad_types=None):
        """Return the format and properties from a date string."""
        type_keys = ["complete", "truncated", "reduced"]
        if bad_types is not None:
            for type_key in bad_types:
                type_keys.remove(type_key)
        if not self.allow_truncated and "truncated" in type_keys:
            type_keys.remove("truncated")
        for format_key, type_regex_map in self._date_regex_map.items():
            for type_key in type_keys:
                regex_list = type_regex_map[type_key]
                for regex, expr in regex_list:
                    result = regex.match(date_string)
                    if result:
                        return ((format_key, type_key, expr),
                                result.groupdict())
        raise ISO8601SyntaxError("date", date_string)

    def get_time_info(self, time_string, bad_formats=None, bad_types=None):
        """Return the properties from a time string."""
        if bad_formats is None:
            bad_formats = []
        if bad_types is None:
            bad_types = []
        for format_key, type_regex_map in self._time_regex_map.items():
            if format_key in bad_formats:
                continue
            for type_key, regex_list in type_regex_map.items():
                if type_key in bad_types:
                    continue
                for regex, expr in regex_list:
                    result = regex.match(time_string)
                    if result:
                        return expr, result.groupdict()
        raise ISO8601SyntaxError("time", time_string)

    def get_timezone_info(self, timezone_string, bad_formats=None):
        """Return the properties from a timezone string."""
        if bad_formats is None:
            bad_formats = []
        for format_key, regex_list in self._timezone_regex_map.items():
            if format_key in bad_formats:
                continue
            for regex, expr in regex_list:
                result = regex.match(timezone_string)
                if result:
                    return expr, result.groupdict()
        raise ISO8601SyntaxError("timezone", timezone_string)

    def get_info(self, timepoint_string):
        """Return the date and time properties from a timepoint string."""
        date_time_timezone = timepoint_string.split(
            parser_spec.TIME_DESIGNATOR)
        parsed_expr = ""
        if len(date_time_timezone) == 1:
            date = date_time_timezone[0]
            keys, date_info = self.get_date_info(date)
            format_key, type_key, date_expr = keys
            parsed_expr += date_expr
            time_info = {}
        else:
            date, time_timezone = date_time_timezone
            if not date and self.allow_truncated:
                keys = (None, "truncated", "")
                date_info = {"truncated": True}
            else:
                keys, date_info = self.get_date_info(date,
                                                     bad_types=["reduced"])
            format_key, type_key, date_expr = keys
            parsed_expr += date_expr
            bad_formats = []
            if format_key == "basic":
                bad_formats = ["extended"]
            if format_key == "extended":
                bad_formats = ["basic"]
            if type_key == "truncated":
                # Do not force basic/extended formatting for truncated dates.
                bad_formats = []
            bad_types = ["truncated"]
            if date_info.get("truncated"):
                bad_types = []
            if time_timezone.endswith("Z"):
                time, timezone = time_timezone[:-1], "Z"
            elif "+" in time_timezone:
                time, timezone = time_timezone.split("+")
                timezone = "+" + timezone
            elif "-" in time_timezone:
                time, timezone = time_timezone.rsplit("-", 1)
                timezone = "-" + timezone
                # Make sure this isn't just a truncated time.
                try:
                    time_expr, time_info = self.get_time_info(
                        time,
                        bad_formats=bad_formats,
                        bad_types=bad_types
                    )
                    timezone_expr, timezone_info = self.get_timezone_info(
                        timezone,
                        bad_formats=bad_formats
                    )
                except ISO8601SyntaxError:
                    time = time_timezone
                    timezone = None
            else:
                time = time_timezone
                timezone = None
            if timezone is None:
                timezone_info = {}
                timezone_expr = ""
                timezone_info = (
                    self.process_timezone_info(timezone_info))
                if self.assume_utc:
                    timezone_info["time_zone_hour"] = 0
                    timezone_info["time_zone_minute"] = 0
            else:
                timezone_expr, timezone_info = self.get_timezone_info(
                    timezone,
                    bad_formats=bad_formats
                )
                timezone_info = self.process_timezone_info(timezone_info)
            time_expr, time_info = self.get_time_info(
                                           time, bad_formats=bad_formats,
                                           bad_types=bad_types)
            parsed_expr += parser_spec.TIME_DESIGNATOR + (
                time_expr + timezone_expr)
            time_info.update(timezone_info)
        return date_info, time_info, parsed_expr

    def process_timezone_info(self, timezone_info):
        if not timezone_info:
            if self.assume_utc:
                timezone_info["time_zone_hour"] = 0
                timezone_info["time_zone_minute"] = 0
            return timezone_info
        if timezone_info.pop("time_zone_sign", "+") == "-":
            timezone_info["time_zone_hour"] = (
                -int(timezone_info["time_zone_hour"]))
            if "time_zone_minute" in timezone_info:
                timezone_info["time_zone_minute"] = (
                    -int(timezone_info["time_zone_minute"]))
        return timezone_info


class TimeIntervalParser(object):

    """Parser for ISO 8601 Durations (time intervals)."""

    INTERVAL_REGEXES = [
        re.compile(r"""^P(?:(?P<years>\d+)Y)?
                   (?:(?P<months>\d+)M)?
                   (?:(?P<days>\d+)D)?$""", re.X),
        re.compile(r"""^P(?:(?P<years>\d+)Y)?
                   (?:(?P<months>\d+)M)?
                   (?:(?P<days>\d+)D)?
                   T(?:(?P<hours>\d.*)H)?
                   (?:(?P<minutes>\d.*)M)?
                   (?:(?P<seconds>\d.*)S)?$""", re.X),
        re.compile(r"""^P(?P<weeks>\d+)W$""", re.X)
    ]

    def parse(self, expression):
        """Parse an ISO duration expression into a TimeInterval instance."""
        for rec_regex in self.INTERVAL_REGEXES:
            result = rec_regex.search(expression)
            if not result:
                continue
            result_map = result.groupdict()
            for key, value in result_map.items():
                if value is None:
                    result_map.pop(key)
                    continue
                if key in ["years", "months", "days", "weeks"]:
                    value = int(value)
                else:
                    if "," in value:
                        value = value.replace(",", ".")
                    value = float(value)
                result_map[key] = value
            return data.TimeInterval(**result_map)
        if expression.startswith("P"):
            try:
                timepoint = parse_timepoint_expression(
                    expression[1:], allow_truncated=False,
                    assume_utc=True
                )
            except ISO8601SyntaxError:
                raise
            if timepoint.get_is_week_date():
                raise ISO8601SyntaxError("duration", expression)
            result_map = {}
            result_map["years"] = timepoint.year
            if timepoint.get_is_calendar_date():
                result_map["months"] = timepoint.month_of_year
                result_map["days"] = timepoint.day_of_month
            if timepoint.get_is_ordinal_date():
                result_map["days"] = timepoint.day_of_year
            result_map["hours"] = timepoint.hour_of_day
            if timepoint.minute_of_hour is not None:
                result_map["minutes"] = timepoint.minute_of_hour
            if timepoint.second_of_minute is not None:
                result_map["seconds"] = timepoint.second_of_minute
            return data.TimeInterval(**result_map)
        raise ISO8601SyntaxError("duration", expression)


def parse_timepoint_expression(timepoint_expression, **kwargs):
    """Return a data model that represents timepoint_expression."""
    parser = TimePointParser(**kwargs)
    return parser.parse(timepoint_expression)<|MERGE_RESOLUTION|>--- conflicted
+++ resolved
@@ -334,16 +334,11 @@
         if not result:
             raise StrptimeConversionError(source, data_string)
         info = result.groupdict()
-<<<<<<< HEAD
         for property_, value in info.items():
             if property_ in data.PARSE_PROPERTY_TRANSLATORS:
                 info.pop(property_)
                 translator = data.PARSE_PROPERTY_TRANSLATORS[property_]
                 info.update(translator(value))
-        date_info_keys = [i[3] for i in parser_spec.get_date_translate_info(
-            self.expanded_year_digits)]
-        time_info_keys = [i[3] for i in parser_spec.get_time_translate_info()]
-=======
         date_info_keys = []
         for expr_regex, substitute, format_, name in (
                 parser_spec.get_date_translate_info(
@@ -353,7 +348,6 @@
         for expr_regex, substitute, format_, name in (
                 parser_spec.get_time_translate_info()):
             time_info_keys.append(name)
->>>>>>> 0be9995c
         date_info = {}
         time_info = {}
         timezone_info = {}
